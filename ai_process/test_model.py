--- conflicted
+++ resolved
@@ -2,59 +2,32 @@
 """
 test_model.py
 
-<<<<<<< HEAD
 Inference on raw heatmap snapshots using a trained CNN→LSTM model checkpoint.
 
 This script will:
   1. Auto-find the latest checkpoint under ai_process/<session>/train_*/best_model.pt
   2. Load the checkpoint (weights + config)
-  3. Determine sequence length (from CLI or checkpoint)
+  3. Determine sequence length (CLI override or checkpoint['seq_len'])
   4. Load the last N frames from heatmap_snapshots/ (or anchor via --end_file)
   5. Apply transforms (224×224, ToTensor, ImageNet norm)
-  6. Reconstruct the exact CNN→LSTM model from checkpoint['config']
-  7. Run one-shot inference and print the predicted target
-=======
-Inference on raw heatmap snapshots using a trained CNN→LSTM model checkpoint
-that embeds both weights and model configuration.
->>>>>>> 7b4e1b81
+  6. Reconstruct the exact model from checkpoint['config']
+  7. Run inference and print the predicted target
 
 Usage:
     python test_model.py [options]
 
-<<<<<<< HEAD
 Options:
   --base_dir   Base directory (default: ~/liquidLapse)
   --session    Session name under ai_process (default: test1)
   --model      Path to .pt checkpoint (auto-find if omitted)
   --end_file   Snapshot filename substring or timestamp to anchor (default: latest)
-  --frames     Number of past frames to use (default: seq_len from checkpoint)
+  --frames     Number of frames to use (overrides checkpoint seq_len)
   --device     Torch device, e.g. cpu or cuda:0 (default: cpu)
-=======
-The checkpoint must include:
-  - 'state_dict': model weights
-  - 'config': dict with keys ['backbone','freeze','lstm_hidden','lstm_layers','reg_dropout','seq_len']
-
-By default this script will:
-  1. Auto-find the latest checkpoint under ai_process/<session>/train_*/best_model.pt
-  2. Load the last `--frames` snapshots from heatmap_snapshots/ (default from checkpoint seq_len)
-  3. Apply transforms (224×224, ToTensor, ImageNet norm)
-  4. Reconstruct the exact model from checkpoint['config']
-  5. Run one-shot inference and print the predicted target
-
-Options:
-  --base_dir   Base project directory (default: ~/liquidLapse)
-  --session    Session name (default: test1)
-  --model      Path to .pt checkpoint (auto-find if omitted)
-  --end_file   Snapshot filename substring or timestamp to anchor sequence
-  --frames     Number of frames (default: seq_len from checkpoint)
-  --device     Torch device (cpu or cuda:0)
->>>>>>> 7b4e1b81
 """
 import os
 import sys
 import re
 import argparse
-<<<<<<< HEAD
 from glob import glob
 from datetime import datetime
 
@@ -63,105 +36,49 @@
 from PIL import Image
 
 # =============================================================================
-# Defaults (can override via CLI)
+# Defaults (override via CLI)
 # =============================================================================
 DEFAULT_BASE_DIR     = os.path.expanduser("~/liquidLapse")
 DEFAULT_SESSION      = "test1"
 DEFAULT_SNAPSHOT_DIR = os.path.expanduser("~/liquidLapse/heatmap_snapshots")
-DEFAULT_MODEL_PATH   = None   # auto-find if omitted
-DEFAULT_END_FILE     = None   # latest if omitted
-DEFAULT_FRAMES       = None   # will use checkpoint['config']['seq_len']
+DEFAULT_MODEL_PATH   = None
+DEFAULT_END_FILE     = None
+DEFAULT_FRAMES       = None
 DEFAULT_DEVICE       = "cpu"
-
-# =============================================================================
-# Utilities
-# =============================================================================
-
-def parse_snapshot_ts(fn):
-    """Extract datetime from filename: heatmap_YYYY-MM-DD_HH-MM-SS_... .png"""
-    m = re.match(r"heatmap_(\d{4}-\d{2}-\d{2})_(\d{2}-\d{2}-\d{2})_", fn)
-    if not m:
-        raise ValueError(f"Cannot parse timestamp from '{fn}'")
-    dt_str = m.group(1) + " " + m.group(2).replace('-', ':')
-    return datetime.strptime(dt_str, "%Y-%m-%d %H:%M:%S")
-
-
-def list_snapshots(dirpath):
-    """Return sorted list of full paths to valid heatmap images."""
-=======
-import torch
-from datetime import datetime
-from torchvision import transforms, models
-from PIL import Image
-from glob import glob
-
-# =============================================================================
-# Defaults (overridden via CLI)
-# =============================================================================
-DEFAULT_BASE_DIR   = os.path.expanduser("~/liquidLapse")
-DEFAULT_SESSION    = "test1"
-DEFAULT_SNAPSHOT_DIR = os.path.expanduser("~/liquidLapse/heatmap_snapshots")
-DEFAULT_MODEL      = None    # auto-find
-DEFAULT_END_FILE   = None
-DEFAULT_FRAMES     = None    # from checkpoint
-DEFAULT_DEVICE     = "cpu"
 
 # =============================================================================
 # Utility Functions
 # =============================================================================
-def parse_snapshot_ts(filename):
-    """Extract datetime from a heatmap filename."""
-    m = re.match(r"heatmap_(\d{4}-\d{2}-\d{2})_(\d{2}-\d{2}-\d{2})_", filename)
+def parse_snapshot_ts(fn):
+    m = re.match(r"heatmap_(\d{4}-\d{2}-\d{2})_(\d{2}-\d{2}-\d{2})_", fn)
     if not m:
-        raise ValueError(f"Cannot parse timestamp from '{filename}'")
-    dt_str = m.group(1) + " " + m.group(2).replace('-',':')
-    return datetime.strptime(dt_str, "%Y-%m-%d %H:%M:%S")
-
+        raise ValueError(f"Cannot parse timestamp from '{fn}'")
+    dt = m.group(1) + " " + m.group(2).replace("-", ":")
+    return datetime.strptime(dt, "%Y-%m-%d %H:%M:%S")
 
 def list_snapshots(dirpath):
-    """Return sorted list of full paths to snapshot images."""
->>>>>>> 7b4e1b81
     files = [f for f in os.listdir(dirpath) if f.startswith("heatmap_") and f.endswith(".png")]
     entries = []
     for fn in files:
         try:
             ts = parse_snapshot_ts(fn)
             entries.append((ts, os.path.join(dirpath, fn)))
-<<<<<<< HEAD
-        except Exception:
+        except:
             continue
     entries.sort(key=lambda x: x[0])
     return [p for _, p in entries]
 
-
 def find_latest_checkpoint(session, base_dir):
-    """Find newest best_model.pt under ai_process/<session>/train_*/."""
     pattern = os.path.join(base_dir, 'ai_process', session, 'train_*', 'best_model.pt')
     candidates = glob(pattern)
     if not candidates:
         print(f"[ERROR] No checkpoint found under {os.path.dirname(pattern)}", file=sys.stderr)
-=======
-        except:
-            continue
-    entries.sort(key=lambda x: x[0])
-    return [p for _,p in entries]
-
-
-def find_latest_checkpoint(session, base_dir):
-    """Auto-detect most recent best_model.pt under ai_process/<session>/train_*."""
-    search = os.path.join(base_dir, 'ai_process', session, 'train_*', 'best_model.pt')
-    candidates = glob(search)
-    if not candidates:
-        print(f"[ERROR] No checkpoint found under {os.path.dirname(search)}", file=sys.stderr)
->>>>>>> 7b4e1b81
         sys.exit(1)
     latest = max(candidates, key=os.path.getmtime)
     print(f"[INFO] Auto-detected checkpoint: {latest}")
     return latest
 
-
 def build_transforms():
-    """Data transforms matching training preprocessing."""
     return transforms.Compose([
         transforms.Resize((224,224)),
         transforms.ToTensor(),
@@ -172,179 +89,94 @@
 # Model Definition
 # =============================================================================
 class CNN_LSTM(torch.nn.Module):
-<<<<<<< HEAD
     def __init__(self, backbone, lstm_hidden, lstm_layers, reg_dropout, freeze):
-        super().__init__()
-        cnn = getattr(models, backbone)(weights="DEFAULT")
-        # feature extractor (all but final FC)
-        self.features = torch.nn.Sequential(*list(cnn.children())[:-1])
-        feat_dim = cnn.fc.in_features
-        if freeze:
-            for p in self.features.parameters():
-                p.requires_grad = False
-        self.lstm = torch.nn.LSTM(feat_dim, lstm_hidden, lstm_layers, batch_first=True)
-        head = [torch.nn.Linear(lstm_hidden, lstm_hidden//2), torch.nn.ReLU()]
-        if reg_dropout > 0:
-            head.append(torch.nn.Dropout(reg_dropout))
-        head.append(torch.nn.Linear(lstm_hidden//2, 1))
-        self.regressor = torch.nn.Sequential(*head)
-
-    def forward(self, x):  # x: [B,T,3,224,224]
-        B, T, C, H, W = x.shape
-        x = x.view(B*T, C, H, W)
-        feats = self.features(x).view(B, T, -1)
-        out, _ = self.lstm(feats)
-=======
-    def __init__(self, backbone, hidden, layers, dropout, freeze):
         super().__init__()
         cnn = getattr(models, backbone)(weights="DEFAULT")
         self.features = torch.nn.Sequential(*list(cnn.children())[:-1])
         feat_dim = cnn.fc.in_features
         if freeze:
             for p in self.features.parameters(): p.requires_grad=False
-        self.lstm = torch.nn.LSTM(feat_dim, hidden, layers, batch_first=True)
-        head = [torch.nn.Linear(hidden, hidden//2), torch.nn.ReLU()]
-        if dropout>0: head.append(torch.nn.Dropout(dropout))
-        head.append(torch.nn.Linear(hidden//2,1))
+        self.lstm = torch.nn.LSTM(feat_dim, lstm_hidden, lstm_layers, batch_first=True)
+        head = [torch.nn.Linear(lstm_hidden, lstm_hidden//2), torch.nn.ReLU()]
+        if reg_dropout>0: head.append(torch.nn.Dropout(reg_dropout))
+        head.append(torch.nn.Linear(lstm_hidden//2, 1))
         self.regressor = torch.nn.Sequential(*head)
 
     def forward(self, x):
-        # x: [B,T,3,H,W]
         B,T,C,H,W = x.shape
         x = x.view(B*T, C, H, W)
-        feats = self.features(x).view(B,T,-1)
-        out,_ = self.lstm(feats)
->>>>>>> 7b4e1b81
-        return self.regressor(out[:, -1, :]).squeeze(1)
+        feats, _ = self.lstm(self.features(x).view(B,T,-1))
+        return self.regressor(feats[:,-1,:]).squeeze(1)
 
 # =============================================================================
 # Main Inference
 # =============================================================================
-<<<<<<< HEAD
-if __name__ == '__main__':
-    parser = argparse.ArgumentParser(description="Test CNN-LSTM model on raw heatmap snapshots.")
-    parser.add_argument('--base_dir', type=str,   default=DEFAULT_BASE_DIR,
-                        help="Base project directory")
-    parser.add_argument('--session',  type=str,   default=DEFAULT_SESSION,
-                        help="Session name under ai_process")
-    parser.add_argument('--model',    type=str,   default=DEFAULT_MODEL_PATH,
-                        help="Path to checkpoint .pt file")
-    parser.add_argument('--end_file', type=str,   default=DEFAULT_END_FILE,
-                        help="Filename substring or timestamp to anchor")
-    parser.add_argument('--frames',   type=int,   default=DEFAULT_FRAMES,
-                        help="Number of frames (overrides checkpoint seq_len)")
-    parser.add_argument('--device',   type=str,   default=DEFAULT_DEVICE,
-                        help="Torch device: cpu or cuda:0")
+if __name__=="__main__":
+    parser = argparse.ArgumentParser(description="Test CNN-LSTM model on heatmap snapshots.")
+    parser.add_argument('--base_dir', type=str, default=DEFAULT_BASE_DIR)
+    parser.add_argument('--session',  type=str, default=DEFAULT_SESSION)
+    parser.add_argument('--model',    type=str, default=DEFAULT_MODEL_PATH)
+    parser.add_argument('--end_file', type=str, default=DEFAULT_END_FILE)
+    parser.add_argument('--frames',   type=int, default=DEFAULT_FRAMES)
+    parser.add_argument('--device',   type=str, default=DEFAULT_DEVICE)
     args = parser.parse_args()
 
-    # Select device
+    # Device
     device = torch.device(args.device if (args.device=='cpu' or torch.cuda.is_available()) else 'cpu')
-    print(f"[INFO] Device: {device}")
+    print(f"[INFO] Using device: {device}")
 
-    # Load checkpoint
+    # Checkpoint
     ckpt_path = args.model or find_latest_checkpoint(args.session, args.base_dir)
     ckpt = torch.load(ckpt_path, map_location=device)
     config = ckpt.get('config', {})
     state_dict = ckpt.get('state_dict', {})
     if not config or not state_dict:
-        print("[ERROR] Checkpoint missing 'config' or 'state_dict'.", file=sys.stderr)
+        print("[ERROR] Invalid checkpoint (missing config/state_dict)", file=sys.stderr)
         sys.exit(1)
-    print(f"[INFO] Loaded config: {config}")
+    print(f"[INFO] Loaded checkpoint config: {config}")
 
-    # Determine number of frames
-    num_frames = args.frames or config.get('seq_len')
-    print(f"[INFO] Using {num_frames} frames for inference")
+    # Sequence length
+    seq_len = args.frames or config.get('seq_len')
+    print(f"[INFO] Sequence length: {seq_len}")
 
-    # List snapshots
-=======
-def main():
-    p = argparse.ArgumentParser(description="Test CNN-LSTM model on heatmap snapshots.")
-    p.add_argument('--base_dir', type=str, default=DEFAULT_BASE_DIR)
-    p.add_argument('--session',  type=str, default=DEFAULT_SESSION)
-    p.add_argument('--model',    type=str, help="Path to .pt checkpoint (auto-find if omitted)")
-    p.add_argument('--end_file', type=str, default=DEFAULT_END_FILE)
-    p.add_argument('--frames',   type=int, default=DEFAULT_FRAMES)
-    p.add_argument('--device',   type=str, default=DEFAULT_DEVICE)
-    args = p.parse_args()
-
-    # Device selection
-    device = torch.device(args.device if (args.device=='cpu' or torch.cuda.is_available()) else 'cpu')
-    print(f"[INFO] Using device: {device}")
-
-    # Load checkpoint
-    ckpt_path = args.model or find_latest_checkpoint(args.session, args.base_dir)
-    ckpt = torch.load(ckpt_path, map_location=device)
-    config = ckpt['config']
-    print(f"[INFO] Loaded config: {config}")
-
-    # Determine number of frames
-    num_frames = args.frames or config['seq_len']
-    print(f"[INFO] Using {num_frames} frames for inference")
-
-    # List and select snapshots
->>>>>>> 7b4e1b81
+    # Snapshots
     snaps = list_snapshots(DEFAULT_SNAPSHOT_DIR)
     if not snaps:
         print(f"[ERROR] No snapshots in {DEFAULT_SNAPSHOT_DIR}", file=sys.stderr)
         sys.exit(1)
     print(f"[INFO] Found {len(snaps)} snapshots")
 
-<<<<<<< HEAD
-    # Choose end index
-=======
-    # Determine end index
->>>>>>> 7b4e1b81
+    # Anchor end index
     if args.end_file:
         matches = [i for i,f in enumerate(snaps) if args.end_file in os.path.basename(f)]
         if not matches:
             print(f"[ERROR] end_file '{args.end_file}' not found", file=sys.stderr)
             sys.exit(1)
         end_idx = matches[-1]
-        print(f"[INFO] Anchored on snapshot: {os.path.basename(snaps[end_idx])}")
+        print(f"[INFO] Anchored on: {os.path.basename(snaps[end_idx])}")
     else:
-        end_idx = len(snaps) - 1
+        end_idx = len(snaps)-1
         print(f"[INFO] Using latest snapshot: {os.path.basename(snaps[end_idx])}")
 
-<<<<<<< HEAD
-    # Gather sequence files
-=======
->>>>>>> 7b4e1b81
-    start_idx = max(0, end_idx - num_frames + 1)
+    start_idx = max(0, end_idx-seq_len+1)
     seq_files = snaps[start_idx:end_idx+1]
-    if len(seq_files) < num_frames:
-        print(f"[WARN] Only {len(seq_files)} frames available, required {num_frames}")
-<<<<<<< HEAD
-    print(f"[INFO] Sequence frames [{start_idx}→{end_idx}] ({len(seq_files)} frames):")
-=======
-    print(f"[INFO] Sequence indices {start_idx} to {end_idx} ({len(seq_files)} frames):")
->>>>>>> 7b4e1b81
-    for fn in seq_files:
-        print("   ", os.path.basename(fn))
+    if len(seq_files) < seq_len:
+        print(f"[WARN] Only {len(seq_files)} frames available, required {seq_len}")
+    print(f"[INFO] Frames {start_idx}→{end_idx} ({len(seq_files)}):")
+    for fn in seq_files: print("  ", os.path.basename(fn))
 
-    # Build input tensor
-<<<<<<< HEAD
+    # Build tensor
     tfm = build_transforms()
-    images = []
-=======
-    tf = build_transforms()
     imgs = []
->>>>>>> 7b4e1b81
     for fn in seq_files:
         try:
             img = Image.open(fn).convert('RGB')
         except:
             img = Image.new('RGB', (224,224))
-<<<<<<< HEAD
-        images.append(tfm(img))
-    x = torch.stack(images).unsqueeze(0).to(device)
+        imgs.append(tfm(img))
+    x = torch.stack(imgs).unsqueeze(0).to(device)
 
-    # Reconstruct and load model
-=======
-        imgs.append(tf(img))
-    x = torch.stack(imgs).unsqueeze(0).to(device)  # [1,T,3,224,224]
-
-    # Reconstruct model and load weights
->>>>>>> 7b4e1b81
+    # Reconstruct model
     model = CNN_LSTM(
         config['backbone'],
         config['lstm_hidden'],
@@ -352,24 +184,11 @@
         config['reg_dropout'],
         config['freeze']
     )
-<<<<<<< HEAD
     model.load_state_dict(state_dict)
     model.to(device).eval()
-    print("[INFO] Model reconstructed and loaded")
-=======
-    model.load_state_dict(ckpt['state_dict'])
-    model.to(device).eval()
-    print(f"[INFO] Model reconstructed and loaded")
->>>>>>> 7b4e1b81
+    print("[INFO] Model ready for inference")
 
-    # Inference
+    # Predict
     with torch.no_grad():
         pred = model(x).item()
-<<<<<<< HEAD
-    print(f"\n[RESULT] Predicted next-step target = {pred:.4f}\n")
-=======
-    print(f"\n[RESULT] Predicted next-step target = {pred:.4f}\n")
-
-if __name__ == '__main__':
-    main()
->>>>>>> 7b4e1b81
+    print(f"\n[RESULT] Predicted next-step target = {pred:.4f}\n")